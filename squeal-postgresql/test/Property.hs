--- conflicted
+++ resolved
@@ -17,11 +17,7 @@
 import Data.Fixed (Fixed(MkFixed), Micro, Pico)
 import Data.String (IsString(fromString))
 import Data.Time
-<<<<<<< HEAD
-import Squeal.PostgreSQL hiding (check, defaultMain)
-=======
-import Squeal.PostgreSQL hiding (check, Group)
->>>>>>> 43d159f1
+import Squeal.PostgreSQL hiding (check)
 import Hedgehog hiding (Range)
 import qualified Hedgehog.Gen as Gen
 import qualified Hedgehog.Main as Main
