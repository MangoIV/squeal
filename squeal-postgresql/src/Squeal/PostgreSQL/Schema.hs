{-|
Module: Squeal.PostgreSQL.Schema
Description: Embedding of PostgreSQL type and alias system
Copyright: (c) Eitan Chatav, 2017
Maintainer: eitan@morphism.tech
Stability: experimental

This module provides a type-level DSL for kinds of Postgres types,
tables, schema, constraints, aliases, enumerated labels, and groupings.
It also defines useful type families to operate on these. Finally,
it defines an embedding of Haskell types into Postgres types.
-}
{-# OPTIONS_GHC -fno-warn-unticked-promoted-constructors #-}
{-# LANGUAGE
    AllowAmbiguousTypes
  , ConstraintKinds
  , DeriveAnyClass
  , DeriveGeneric
  , FlexibleContexts
  , FlexibleInstances
  , FunctionalDependencies
  , GADTs
  , LambdaCase
  , OverloadedStrings
  , RankNTypes
  , ScopedTypeVariables
  , StandaloneDeriving
  , TypeApplications
  , TypeFamilyDependencies
  , TypeInType
  , TypeOperators
  , UndecidableInstances
  , UndecidableSuperClasses
#-}

module Squeal.PostgreSQL.Schema
  ( -- * Postgres Types
    PGType (..)
  , NullityType (..)
  , RowType
  , FromType
    -- * Haskell to Postgres Types
  , PG
  , NullPG
  , TuplePG
  , RowPG
  , Json (..)
  , Jsonb (..)
  , Composite (..)
  , Enumerated (..)
    -- * Schema Types
  , ColumnType
  , ColumnsType
  , TableType
  , SchemumType (..)
  , SchemaType
  , SchemasType
  , Public
  , DBType
  , DBof
    -- * Constraints
  , (:=>)
  , ColumnConstraint (..)
  , TableConstraint (..)
  , TableConstraints
  , Uniquely
    -- * Aliases
  , (:::)
  , Alias (..)
  , IsLabel (..)
  , renderAlias
  , renderAliasString
  , renderAliases
  , Aliased (As)
  , Aliasable (as)
  , renderAliasedAs
  , Has
  , HasUnique
  , HasAll
  , QualifiedAlias (..)
  , IsQualified (..)
<<<<<<< HEAD
  , renderAliasString
  , HasIn
  , IsNotElem
  , AllUnique
  , DefaultAliasable (..)
=======
  , renderQualifiedAlias
>>>>>>> 33d15500
    -- * Enumerated Labels
  , IsPGlabel (..)
  , PGlabel (..)
  , renderLabel
  , renderLabels
  , LabelsPG
    -- * Grouping
  , Grouping (..)
  , GroupedBy
    -- * Aligned lists
  , AlignedList (..)
  , single
    -- * Data Definitions
  , Create
  , Drop
  , Alter
  , Rename
  , DropIfConstraintsInvolve
    -- * Lists
  , Join
  , Elem
  , In
  , Length
    -- * Type Classifications
  , HasOid (..)
  , PGNum
  , PGIntegral
  , PGFloating
  , PGTypeOf
  , PGArrayOf
  , PGArray
  , PGTextArray
  , PGJsonType
  , PGJsonKey
  , SamePGType
  , AllNotNull
  , NotAllNull
    -- * Nullifications
  , NullifyType
  , NullifyRow
  , NullifyFrom
    -- * Table Conversions
  , TableToColumns
  , ColumnsToRow
  , TableToRow
  ) where

import Control.Category
import Control.DeepSeq
import Data.Aeson (Value)
import Data.ByteString (ByteString)
import Data.Int (Int16, Int32, Int64)
import Data.Kind
import Data.Monoid hiding (All)
import Data.Scientific (Scientific)
import Data.String
import Data.Text (Text)
import Data.Time
import Data.Word (Word16, Word32, Word64)
import Data.Type.Bool
import Data.UUID.Types (UUID)
import Data.Vector (Vector)
import Generics.SOP
import Generics.SOP.Record
import GHC.OverloadedLabels
import GHC.TypeLits
import Network.IP.Addr
import Prelude hiding (id, (.))

import qualified Data.ByteString.Lazy as Lazy
import qualified Data.Text.Lazy as Lazy
import qualified GHC.Generics as GHC
import qualified Generics.SOP.Type.Metadata as Type

import Squeal.PostgreSQL.Render

-- | `PGType` is the promoted datakind of PostgreSQL types.
--
-- >>> import Squeal.PostgreSQL.Schema
-- >>> :kind 'PGbool
-- 'PGbool :: PGType
data PGType
  = PGbool -- ^ logical Boolean (true/false)
  | PGint2 -- ^ signed two-byte integer
  | PGint4 -- ^ signed four-byte integer
  | PGint8 -- ^ signed eight-byte integer
  | PGnumeric -- ^ arbitrary precision numeric type
  | PGfloat4 -- ^ single precision floating-point number (4 bytes)
  | PGfloat8 -- ^ double precision floating-point number (8 bytes)
  | PGchar Nat -- ^ fixed-length character string
  | PGvarchar Nat -- ^ variable-length character string
  | PGtext -- ^ variable-length character string
  | PGbytea -- ^ binary data ("byte array")
  | PGtimestamp -- ^ date and time (no time zone)
  | PGtimestamptz -- ^ date and time, including time zone
  | PGdate -- ^ calendar date (year, month, day)
  | PGtime -- ^ time of day (no time zone)
  | PGtimetz -- ^ time of day, including time zone
  | PGinterval -- ^ time span
  | PGuuid -- ^ universally unique identifier
  | PGinet -- ^ IPv4 or IPv6 host address
  | PGjson -- ^	textual JSON data
  | PGjsonb -- ^ binary JSON data, decomposed
  | PGvararray NullityType -- ^ variable length array
  | PGfixarray Nat NullityType -- ^ fixed length array
  | PGenum [Symbol] -- ^ enumerated (enum) types are data types that comprise a static, ordered set of values.
  | PGcomposite RowType -- ^ a composite type represents the structure of a row or record; it is essentially just a list of field names and their data types.
  | UnsafePGType Symbol -- ^ an escape hatch for unsupported PostgreSQL types

-- | The object identifier of a `PGType`.
--
-- >>> :set -XTypeApplications
-- >>> oid @'PGbool
-- 16
class HasOid (ty :: PGType) where oid :: Word32
instance HasOid 'PGbool where oid = 16
instance HasOid 'PGint2 where oid = 21
instance HasOid 'PGint4 where oid = 23
instance HasOid 'PGint8 where oid = 20
instance HasOid 'PGnumeric where oid = 1700
instance HasOid 'PGfloat4 where oid = 700
instance HasOid 'PGfloat8 where oid = 701
instance HasOid ('PGchar n) where oid = 18
instance HasOid ('PGvarchar n) where oid = 1043
instance HasOid 'PGtext where oid = 25
instance HasOid 'PGbytea where oid = 17
instance HasOid 'PGtimestamp where oid = 1114
instance HasOid 'PGtimestamptz where oid = 1184
instance HasOid 'PGdate where oid = 1082
instance HasOid 'PGtime where oid = 1083
instance HasOid 'PGtimetz where oid = 1266
instance HasOid 'PGinterval where oid = 1186
instance HasOid 'PGuuid where oid = 2950
instance HasOid 'PGinet where oid = 869
instance HasOid 'PGjson where oid = 114
instance HasOid 'PGjsonb where oid = 3802

-- | `NullityType` encodes the potential presence or definite absence of a
-- @NULL@ allowing operations which are sensitive to such to be well typed.
--
-- >>> :kind 'Null 'PGint4
-- 'Null 'PGint4 :: NullityType
-- >>> :kind 'NotNull ('PGvarchar 50)
-- 'NotNull ('PGvarchar 50) :: NullityType
data NullityType
  = Null PGType -- ^ @NULL@ may be present
  | NotNull PGType -- ^ @NULL@ is absent

-- | The constraint  operator, `:=>` is a type level pair
-- between a "constraint" and some type, for use in pairing
-- a `ColumnConstraint` with a `NullityType` to produce a `ColumnType`
-- or a `TableConstraints` and a `ColumnsType` to produce a `TableType`.
type (:=>) constraint ty = '(constraint,ty)
infixr 7 :=>

-- | The alias operator `:::` is like a promoted version of `As`,
-- a type level pair between an alias and some type.
type (:::) (alias :: Symbol) ty = '(alias,ty)
infixr 6 :::

-- | `ColumnConstraint` encodes the availability of @DEFAULT@ for inserts and updates.
-- A column can be assigned a default value.
-- A data `Squeal.PostgreSQL.Manipulations.Manipulation` command can also
-- request explicitly that a column be set to its default value,
-- without having to know what that value is.
data ColumnConstraint
  = Def -- ^ @DEFAULT@ is available for inserts and updates
  | NoDef -- ^ @DEFAULT@ is unavailable for inserts and updates

-- | `ColumnType` encodes the allowance of @DEFAULT@ and @NULL@ and the
-- base `PGType` for a column.
--
-- >>> :set -XTypeFamilies -XTypeInType
-- >>> import GHC.TypeLits
-- >>> type family IdColumn :: ColumnType where IdColumn = 'Def :=> 'NotNull 'PGint4
-- >>> type family EmailColumn :: ColumnType where EmailColumn = 'NoDef :=> 'Null 'PGtext
type ColumnType = (ColumnConstraint,NullityType)

-- | `ColumnsType` is a row of `ColumnType`s.
--
-- >>> :{
-- type family UsersColumns :: ColumnsType where
--   UsersColumns =
--     '[ "name" ::: 'NoDef :=> 'NotNull 'PGtext
--      , "id"   :::   'Def :=> 'NotNull 'PGint4
--      ]
-- :}
type ColumnsType = [(Symbol,ColumnType)]

-- | `TableConstraint` encodes various forms of data constraints
-- of columns in a table.
-- `TableConstraint`s give you as much control over the data in your tables
-- as you wish. If a user attempts to store data in a column that would
-- violate a constraint, an error is raised. This applies
-- even if the value came from the default value definition.
data TableConstraint
  = Check [Symbol]
  | Unique [Symbol]
  | PrimaryKey [Symbol]
  | ForeignKey [Symbol] Symbol [Symbol]

-- | A `TableConstraints` is a row of `TableConstraint`s.
type TableConstraints = [(Symbol,TableConstraint)]

-- | A `ForeignKey` must reference columns that either are
-- a `PrimaryKey` or form a `Unique` constraint.
type family Uniquely
  (key :: [Symbol])
  (constraints :: TableConstraints) :: Constraint where
    Uniquely key (uq ::: 'Unique key ': constraints) = ()
    Uniquely key (pk ::: 'PrimaryKey key ': constraints) = ()
    Uniquely key (_ ': constraints) = Uniquely key constraints

-- | `TableType` encodes a row of constraints on a table as well as the types
-- of its columns.
--
-- >>> :{
-- type family UsersTable :: TableType where
--   UsersTable =
--     '[ "pk_users" ::: 'PrimaryKey '["id"] ] :=>
--     '[ "id"       :::   'Def :=> 'NotNull 'PGint4
--      , "name"     ::: 'NoDef :=> 'NotNull 'PGtext
--      ]
-- :}
type TableType = (TableConstraints,ColumnsType)

{- | A `RowType` is a row of `NullityType`. They correspond to Haskell
record types by means of `RowPG` and are used in many places.

>>> :{
type family PersonRow :: RowType where
  PersonRow =
    '[ "name"        ::: 'NotNull 'PGtext
     , "age"         ::: 'NotNull 'PGint4
     , "dateOfBirth" :::    'Null 'PGdate
     ]
:}
-}
type RowType = [(Symbol,NullityType)]

{- | `FromType` is a row of `RowType`s. It can be thought of as
a product, or horizontal gluing and is used in `Squeal.PostgreSQL.Query.FromClause`s
and `Squeal.PostgreSQL.Query.TableExpression`s.
-}
type FromType = [(Symbol,RowType)]

-- | `ColumnsToRow` removes column constraints.
type family ColumnsToRow (columns :: ColumnsType) :: RowType where
  ColumnsToRow '[] = '[]
  ColumnsToRow (column ::: constraint :=> ty ': columns) =
    column ::: ty ': ColumnsToRow columns

-- | `TableToColumns` removes table constraints.
type family TableToColumns (table :: TableType) :: ColumnsType where
  TableToColumns (constraints :=> columns) = columns

-- | Convert a table to a row type.
type family TableToRow (table :: TableType) :: RowType where
  TableToRow tab = ColumnsToRow (TableToColumns tab)

-- | `Grouping` is an auxiliary namespace, created by
-- @GROUP BY@ clauses (`Squeal.PostgreSQL.Query.group`), and used
-- for typesafe aggregation
data Grouping
  = Ungrouped -- ^ no aggregation permitted
  | Grouped [(Symbol,Symbol)] -- ^ aggregation required for any column which is not grouped

{- | A `GroupedBy` constraint indicates that a table qualified column is
a member of the auxiliary namespace created by @GROUP BY@ clauses and thus,
may be called in an output `Squeal.PostgreSQL.Expression.Expression` without aggregating.
-}
class (KnownSymbol table, KnownSymbol column)
  => GroupedBy table column bys where
instance {-# OVERLAPPING #-} (KnownSymbol table, KnownSymbol column)
  => GroupedBy table column ('(table,column) ': bys)
instance {-# OVERLAPPABLE #-}
  ( KnownSymbol table
  , KnownSymbol column
  , GroupedBy table column bys
  ) => GroupedBy table column (tabcol ': bys)

-- | `Alias`es are proxies for a type level string or `Symbol`
-- and have an `IsLabel` instance so that with @-XOverloadedLabels@
--
-- >>> :set -XOverloadedLabels
-- >>> #foobar :: Alias "foobar"
-- Alias
data Alias (alias :: Symbol) = Alias
  deriving (Eq,GHC.Generic,Ord,Show,NFData)
instance alias1 ~ alias2 => IsLabel alias1 (Alias alias2) where
  fromLabel = Alias
instance aliases ~ '[alias] => IsLabel alias (NP Alias aliases) where
  fromLabel = fromLabel :* Nil
instance KnownSymbol alias => RenderSQL (Alias alias) where renderSQL = renderAlias

-- | >>> renderAlias #jimbob
-- "\"jimbob\""
renderAlias :: KnownSymbol alias => Alias alias -> ByteString
renderAlias = doubleQuoted . fromString . symbolVal

-- | >>> renderAliasString #ohmahgerd
-- "'ohmahgerd'"
renderAliasString :: KnownSymbol alias => Alias alias -> ByteString
renderAliasString = singleQuotedText . fromString . symbolVal

-- | >>> import Generics.SOP (NP(..))
-- >>> renderAliases (#jimbob :* #kandi)
-- ["\"jimbob\"","\"kandi\""]
renderAliases
  :: All KnownSymbol aliases => NP Alias aliases -> [ByteString]
renderAliases = hcollapse
  . hcmap (Proxy @KnownSymbol) (K . renderAlias)

-- | The `As` operator is used to name an expression. `As` is like a demoted
-- version of `:::`.
--
-- >>> Just "hello" `As` #hi :: Aliased Maybe ("hi" ::: String)
-- As (Just "hello") Alias
data Aliased expression aliased where
  As
    :: KnownSymbol alias
    => expression ty
    -> Alias alias
    -> Aliased expression (alias ::: ty)
deriving instance Show (expression ty)
  => Show (Aliased expression (alias ::: ty))
deriving instance Eq (expression ty)
  => Eq (Aliased expression (alias ::: ty))
deriving instance Ord (expression ty)
  => Ord (Aliased expression (alias ::: ty))
instance (alias0 ~ alias1, alias0 ~ alias2, KnownSymbol alias2)
  => IsLabel alias0 (Aliased Alias (alias1 ::: alias2)) where
    fromLabel = fromLabel @alias2 `As` fromLabel @alias1

-- | The `Aliasable` class provides a way to scrap your `Nil`s
-- in an `NP` list of `Aliased` expressions.
class KnownSymbol alias => Aliasable alias expression aliased
  | aliased -> expression
  , aliased -> alias
  where as :: expression -> Alias alias -> aliased
instance (KnownSymbol alias, aliased ~ (alias ::: ty)) => Aliasable alias
  (expression ty)
  (Aliased expression aliased)
    where
      as = As
instance (KnownSymbol alias, tys ~ '[alias ::: ty]) => Aliasable alias
  (expression ty)
  (NP (Aliased expression) tys)
    where
      expression `as` alias = expression `As` alias :* Nil

-- | >>> let renderMaybe = fromString . maybe "Nothing" (const "Just")
-- >>> renderAliasedAs renderMaybe (Just (3::Int) `As` #an_int)
-- "Just AS \"an_int\""
renderAliasedAs
  :: (forall ty. expression ty -> ByteString)
  -> Aliased expression aliased
  -> ByteString
renderAliasedAs render (expression `As` alias) =
  render expression <> " AS " <> renderAlias alias

-- | @HasUnique alias fields field@ is a constraint that proves that
-- @fields@ is a singleton of @alias ::: field@.
type HasUnique alias fields field = fields ~ '[alias ::: field]

-- | @Has alias fields field@ is a constraint that proves that
-- @fields@ has a field of @alias ::: field@, inferring @field@
-- from @alias@ and @fields@.
class KnownSymbol alias =>
  Has (alias :: Symbol) (fields :: [(Symbol,kind)]) (field :: kind)
  | alias fields -> field where
instance {-# OVERLAPPING #-} KnownSymbol alias
  => Has alias (alias ::: field ': fields) field
instance {-# OVERLAPPABLE #-} (KnownSymbol alias, Has alias fields field)
  => Has alias (field' ': fields) field

class HasIn fields (x :: (Symbol, a)) where
instance (Has alias fields field) => HasIn fields '(alias, field) where

-- | Utility class for `AllUnique` to provide nicer error messages.
class IsNotElem x isElem where
instance IsNotElem x 'False where
instance (TypeError (      'Text "Cannot assign to "
                      ':<>: 'ShowType alias
                      ':<>: 'Text " more than once"))
   => IsNotElem '(alias, a) 'True where
 -- | No elem of @xs@ appears more than once, in the context of assignment.
class AllUnique (xs :: [(Symbol, a)]) where
instance AllUnique '[] where
instance (IsNotElem x (Elem x xs), AllUnique xs) => AllUnique (x ': xs) where

class KnownSymbol alias
  => DefaultAliasable alias aliased | aliased -> alias where
    defaultAs :: Alias alias -> aliased

-- | `HasAll` extends `Has` to take lists of @aliases@ and @fields@ and infer
-- a list of @subfields@.
class
  ( All KnownSymbol aliases
  ) => HasAll
    (aliases :: [Symbol])
    (fields :: [(Symbol,kind)])
    (subfields :: [(Symbol,kind)])
    | aliases fields -> subfields where
instance {-# OVERLAPPING #-} HasAll '[] fields '[]
instance {-# OVERLAPPABLE #-}
  (Has alias fields field, HasAll aliases fields subfields)
  => HasAll (alias ': aliases) fields (alias ::: field ': subfields)

-- | Analagous to `IsLabel`, the constraint
-- `IsQualified` defines `!` for a column alias qualified
-- by a table alias.
class IsQualified table column expression where
  (!) :: Alias table -> Alias column -> expression
  infixl 9 !
instance IsQualified table column (Alias table, Alias column) where (!) = (,)

data QualifiedAlias (qualifier :: Symbol) (alias :: Symbol) = QualifiedAlias
  deriving (Eq,GHC.Generic,Ord,Show,NFData)
instance (q ~ q', a ~ a') => IsQualified q a (QualifiedAlias q' a') where
  _!_ = QualifiedAlias
instance (q' ~ "public", a ~ a') => IsLabel a (QualifiedAlias q' a') where
  fromLabel = QualifiedAlias
instance (q0 ~ q1, a0 ~ a1, a1 ~ a2, KnownSymbol a2) =>
  IsQualified q0 a0 (Aliased (QualifiedAlias q1) (a1 ::: a2)) where
    _!_ = QualifiedAlias `As` Alias
instance (q ~ "public", a0 ~ a1, a1 ~ a2, KnownSymbol a2) =>
  IsLabel a0 (Aliased (QualifiedAlias q) (a1 ::: a2)) where
    fromLabel = QualifiedAlias `As` Alias

renderQualifiedAlias
  :: forall q a. (KnownSymbol q, KnownSymbol a)
  => QualifiedAlias q a -> ByteString
renderQualifiedAlias _ =
  let
    qualifier = renderAlias (Alias @q)
    alias = renderAlias (Alias @a)
  in
    if qualifier == "\"public\"" then alias else qualifier <> "." <> alias

-- | @Elem@ is a promoted `Data.List.elem`.
type family Elem x xs where
  Elem x '[] = 'False
  Elem x (x ': xs) = 'True
  Elem x (_ ': xs) = Elem x xs

-- | @In x xs@ is a constraint that proves that @x@ is in @xs@.
type family In x xs :: Constraint where In x xs = Elem x xs ~ 'True

-- | Numeric Postgres types.
type PGNum =
  '[ 'PGint2, 'PGint4, 'PGint8, 'PGnumeric, 'PGfloat4, 'PGfloat8]

-- | Floating Postgres types.
type PGFloating = '[ 'PGfloat4, 'PGfloat8, 'PGnumeric]

-- | Integral Postgres types.
type PGIntegral = '[ 'PGint2, 'PGint4, 'PGint8]

-- | Error message helper for displaying unavailable\/unknown\/placeholder type
-- variables whose kind is known.
type Placeholder k = 'Text "(_::" :<>: 'ShowType k :<>: 'Text ")"

type ErrArrayOf arr ty = arr :<>: 'Text " " :<>: ty
type ErrPGfixarrayOf t = ErrArrayOf ('ShowType 'PGfixarray :<>: 'Text " " :<>: Placeholder Nat) t
type ErrPGvararrayOf t = ErrArrayOf ('ShowType 'PGvararray) t

-- | Ensure a type is a valid array type.
type family PGArray name arr :: Constraint where
  PGArray name ('PGvararray x) = ()
  PGArray name ('PGfixarray n x) = ()
  PGArray name val = TypeError
    ('Text name :<>: 'Text ": Unsatisfied PGArray constraint. Expected either: "
     :$$: 'Text " • " :<>: ErrPGvararrayOf (Placeholder PGType)
     :$$: 'Text " • " :<>: ErrPGfixarrayOf (Placeholder PGType)
     :$$: 'Text "But got: " :<>: 'ShowType val)

-- | Ensure a type is a valid array type with a specific element type.
type family PGArrayOf name arr ty :: Constraint where
  PGArrayOf name ('PGvararray x) ty = x ~ ty
  PGArrayOf name ('PGfixarray n x) ty = x ~ ty
  PGArrayOf name val ty = TypeError
    ( 'Text name :<>: 'Text "Unsatisfied PGArrayOf constraint. Expected either: "
      :$$: 'Text " • " :<>: ErrPGvararrayOf ( 'ShowType ty )
      :$$: 'Text " • " :<>: ErrPGfixarrayOf ( 'ShowType ty )
      :$$: 'Text "But got: " :<>: 'ShowType val)

-- | Ensure a type is a valid array type whose elements are text.
type PGTextArray name arr = PGArrayOf name arr ('NotNull 'PGtext)

-- | `PGTypeOf` forgets about @NULL@ and any column constraints.
type family PGTypeOf (ty :: NullityType) :: PGType where
  PGTypeOf (nullity pg) = pg

-- | Equality constraint on the underlying `PGType` of two columns.
class SamePGType
  (ty0 :: (Symbol,ColumnType)) (ty1 :: (Symbol,ColumnType)) where
instance ty0 ~ ty1 => SamePGType
  (alias0 ::: def0 :=> nullity0 ty0)
  (alias1 ::: def1 :=> nullity1 ty1)

-- | `AllNotNull` is a constraint that proves a `ColumnsType` has no @NULL@s.
type family AllNotNull (columns :: ColumnsType) :: Constraint where
  AllNotNull '[] = ()
  AllNotNull (column ::: def :=> 'NotNull ty ': columns) = AllNotNull columns

-- | `NotAllNull` is a constraint that proves a `ColumnsType` has some
-- @NOT NULL@.
type family NotAllNull (columns :: ColumnsType) :: Constraint where
  NotAllNull (column ::: def :=> 'NotNull ty ': columns) = ()
  NotAllNull (column ::: def :=> 'Null ty ': columns) = NotAllNull columns

-- | `NullifyType` is an idempotent that nullifies a `NullityType`.
type family NullifyType (ty :: NullityType) :: NullityType where
  NullifyType ('Null ty) = 'Null ty
  NullifyType ('NotNull ty) = 'Null ty

-- | `NullifyRow` is an idempotent that nullifies a `RowType`.
type family NullifyRow (columns :: RowType) :: RowType where
  NullifyRow '[] = '[]
  NullifyRow (column ::: ty ': columns) =
    column ::: NullifyType ty ': NullifyRow columns

-- | `NullifyFrom` is an idempotent that nullifies a `FromType`
-- used to nullify the left or right hand side of an outer join
-- in a `Squeal.PostgreSQL.Query.FromClause`.
type family NullifyFrom (tables :: FromType) :: FromType where
  NullifyFrom '[] = '[]
  NullifyFrom (table ::: columns ': tables) =
    table ::: NullifyRow columns ': NullifyFrom tables

-- | `Join` is simply promoted `++` and is used in @JOIN@s in
-- `Squeal.PostgreSQL.Query.FromClause`s.
type family Join xs ys where
  Join '[] ys = ys
  Join (x ': xs) ys = x ': Join xs ys

-- | @Create alias x xs@ adds @alias ::: x@ to the end of @xs@ and is used in
-- `Squeal.PostgreSQL.Definition.createTable` statements and in @ALTER TABLE@
-- `Squeal.PostgreSQL.Definition.addColumn`.
type family Create alias x xs where
  Create alias x '[] = '[alias ::: x]
  Create alias x (alias ::: y ': xs) = TypeError
    ('Text "Create: alias "
    ':<>: 'ShowType alias
    ':<>: 'Text "already in use")
  Create alias y (x ': xs) = x ': Create alias y xs

-- | @Drop alias xs@ removes the type associated with @alias@ in @xs@
-- and is used in `Squeal.PostgreSQL.Definition.dropTable` statements
-- and in @ALTER TABLE@ `Squeal.PostgreSQL.Definition.dropColumn` statements.
type family Drop alias xs where
  Drop alias ((alias ::: x) ': xs) = xs
  Drop alias (x ': xs) = x ': Drop alias xs

-- | @Alter alias x xs@ replaces the type associated with an @alias@ in @xs@
-- with the type `x` and is used in `Squeal.PostgreSQL.Definition.alterTable`
-- and `Squeal.PostgreSQL.Definition.alterColumn`.
type family Alter alias x xs where
  Alter alias x1 (alias ::: x0 ': xs) = alias ::: x1 ': xs
  Alter alias x1 (x0 ': xs) = x0 ': Alter alias x1 xs

-- | @Rename alias0 alias1 xs@ replaces the alias @alias0@ by @alias1@ in @xs@
-- and is used in `Squeal.PostgreSQL.Definition.alterTableRename` and
-- `Squeal.PostgreSQL.Definition.renameColumn`.
type family Rename alias0 alias1 xs where
  Rename alias0 alias1 ((alias0 ::: x0) ': xs) = (alias1 ::: x0) ': xs
  Rename alias0 alias1 (x ': xs) = x ': Rename alias0 alias1 xs

-- | Check if a `TableConstraint` involves a column
type family ConstraintInvolves column constraint where
  ConstraintInvolves column ('Check columns) = column `Elem` columns
  ConstraintInvolves column ('Unique columns) = column `Elem` columns
  ConstraintInvolves column ('PrimaryKey columns) = column `Elem` columns
  ConstraintInvolves column ('ForeignKey columns tab refcolumns)
    = column `Elem` columns

-- | Drop all `TableConstraint`s that involve a column
type family DropIfConstraintsInvolve column constraints where
  DropIfConstraintsInvolve column '[] = '[]
  DropIfConstraintsInvolve column (alias ::: constraint ': constraints)
    = If (ConstraintInvolves column constraint)
        (DropIfConstraintsInvolve column constraints)
        (alias ::: constraint ': DropIfConstraintsInvolve column constraints)

{- | Calculate the `Length` of a type level list

>>> :kind! Length '[Char,String,Bool,Double]
Length '[Char,String,Bool,Double] :: Nat
= 4
-}
type family Length (xs :: [k]) :: Nat where
  Length (x : xs) = 1 + Length xs
  Length '[] = 0

-- | A `SchemumType` is a user-defined type, either a `Table`,
-- `View` or `Typedef`.
data SchemumType
  = Table TableType
  | View RowType
  | Typedef PGType

{- | The schema of a database consists of a list of aliased,
user-defined `SchemumType`s.

>>> :{
type family Schema :: SchemaType where
  Schema =
    '[ "users" ::: 'Table (
        '[ "pk_users" ::: 'PrimaryKey '["id"] ] :=>
        '[ "id"   :::   'Def :=> 'NotNull 'PGint4
        , "name" ::: 'NoDef :=> 'NotNull 'PGtext
        ])
    , "emails" ::: 'Table (
        '[ "pk_emails"  ::: 'PrimaryKey '["id"]
        , "fk_user_id" ::: 'ForeignKey '["user_id"] "users" '["id"]
        ] :=>
        '[ "id"      :::   'Def :=> 'NotNull 'PGint4
        , "user_id" ::: 'NoDef :=> 'NotNull 'PGint4
        , "email"   ::: 'NoDef :=>    'Null 'PGtext
        ])
    ]
:}
-}
type SchemaType = [(Symbol,SchemumType)]

type SchemasType = [(Symbol,SchemaType)]

type family Public (schema :: SchemaType) :: SchemasType
  where Public schema = '["public" ::: schema]

type DBType = (FromType,SchemasType)

type family DBof :: SchemasType -> DBType where DBof = '(,) '[]

-- | `IsPGlabel` looks very much like the `IsLabel` class. Whereas
-- the overloaded label, `fromLabel` is used for column references,
-- `label`s are used for enum terms. A `label` is called with
-- type application like `label @"beef"`.
class IsPGlabel (label :: Symbol) expr where label :: expr
instance label ~ label1
  => IsPGlabel label (PGlabel label1) where label = PGlabel
instance labels ~ '[label]
  => IsPGlabel label (NP PGlabel labels) where label = PGlabel :* Nil
-- | A `PGlabel` unit type with an `IsPGlabel` instance
data PGlabel (label :: Symbol) = PGlabel
-- | Renders a label
renderLabel :: KnownSymbol label => proxy label -> ByteString
renderLabel (_ :: proxy label) =
  "\'" <> renderSymbol @label <> "\'"
-- | Renders a list of labels
renderLabels
  :: All KnownSymbol labels => NP PGlabel labels -> [ByteString]
renderLabels = hcollapse
  . hcmap (Proxy @KnownSymbol) (K . renderLabel)

{- | The `PG` type family embeds a subset of Haskell types
as Postgres types. As an open type family, `PG` is extensible.

>>> :kind! PG LocalTime
PG LocalTime :: PGType
= 'PGtimestamp

>>> newtype MyDouble = My Double
>>> type instance PG MyDouble = 'PGfloat8
-}
type family PG (hask :: Type) :: PGType
type instance PG Bool = 'PGbool
type instance PG Int16 = 'PGint2
type instance PG Int32 = 'PGint4
type instance PG Int64 = 'PGint8
type instance PG Word16 = 'PGint2
type instance PG Word32 = 'PGint4
type instance PG Word64 = 'PGint8
type instance PG Scientific = 'PGnumeric
type instance PG Float = 'PGfloat4
type instance PG Double = 'PGfloat8
type instance PG Char = 'PGchar 1
type instance PG Text = 'PGtext
type instance PG Lazy.Text = 'PGtext
type instance PG String = 'PGtext
type instance PG ByteString = 'PGbytea
type instance PG Lazy.ByteString = 'PGbytea
type instance PG LocalTime = 'PGtimestamp
type instance PG UTCTime = 'PGtimestamptz
type instance PG Day = 'PGdate
type instance PG TimeOfDay = 'PGtime
type instance PG (TimeOfDay, TimeZone) = 'PGtimetz
type instance PG DiffTime = 'PGinterval
type instance PG UUID = 'PGuuid
type instance PG (NetAddr IP) = 'PGinet
type instance PG Value = 'PGjson
type instance PG (Json hask) = 'PGjson
type instance PG (Jsonb hask) = 'PGjsonb
type instance PG (Vector hask) = 'PGvararray (NullPG hask)
type instance PG (hask, hask) = 'PGfixarray 2 (NullPG hask)
type instance PG (hask, hask, hask) = 'PGfixarray 3 (NullPG hask)
type instance PG (hask, hask, hask, hask) = 'PGfixarray 4 (NullPG hask)
type instance PG (hask, hask, hask, hask, hask) = 'PGfixarray 5 (NullPG hask)
type instance PG (hask, hask, hask, hask, hask, hask)
  = 'PGfixarray 6 (NullPG hask)
type instance PG (hask, hask, hask, hask, hask, hask, hask)
  = 'PGfixarray 7 (NullPG hask)
type instance PG (hask, hask, hask, hask, hask, hask, hask, hask)
  = 'PGfixarray 8 (NullPG hask)
type instance PG (hask, hask, hask, hask, hask, hask, hask, hask, hask)
  = 'PGfixarray 9 (NullPG hask)
type instance PG (hask, hask, hask, hask, hask, hask, hask, hask, hask, hask)
  = 'PGfixarray 10 (NullPG hask)
type instance PG (Composite hask) = 'PGcomposite (RowPG hask)
type instance PG (Enumerated hask) = 'PGenum (LabelsPG hask)

{- | The `Json` newtype is an indication that the Haskell
type it's applied to should be stored as `PGjson`.
-}
newtype Json hask = Json {getJson :: hask}
  deriving (Eq, Ord, Show, Read, GHC.Generic)

{- | The `Jsonb` newtype is an indication that the Haskell
type it's applied to should be stored as `PGjsonb`.
-}
newtype Jsonb hask = Jsonb {getJsonb :: hask}
  deriving (Eq, Ord, Show, Read, GHC.Generic)

{- | The `Composite` newtype is an indication that the Haskell
type it's applied to should be stored as a `PGcomposite`.
-}
newtype Composite record = Composite {getComposite :: record}
  deriving (Eq, Ord, Show, Read, GHC.Generic)

{- | The `Enumerated` newtype is an indication that the Haskell
type it's applied to should be stored as `PGenum`.
-}
newtype Enumerated enum = Enumerated {getEnumerated :: enum}
  deriving (Eq, Ord, Show, Read, GHC.Generic)

{-| The `LabelsPG` type family calculates the constructors of a
Haskell enum type.

>>> data Schwarma = Beef | Lamb | Chicken deriving GHC.Generic
>>> instance Generic Schwarma
>>> instance HasDatatypeInfo Schwarma
>>> :kind! LabelsPG Schwarma
LabelsPG Schwarma :: [Type.ConstructorName]
= '["Beef", "Lamb", "Chicken"]
-}
type family LabelsPG (hask :: Type) :: [Type.ConstructorName] where
  LabelsPG hask =
    ConstructorNamesOf (ConstructorsOf (DatatypeInfoOf hask))

{- | `RowPG` turns a Haskell record type into a `RowType`.

>>> data Person = Person { name :: Text, age :: Int32 } deriving GHC.Generic
>>> instance Generic Person
>>> instance HasDatatypeInfo Person
>>> :kind! RowPG Person
RowPG Person :: [(Symbol, NullityType)]
= '["name" ::: 'NotNull 'PGtext, "age" ::: 'NotNull 'PGint4]
-}
type family RowPG (hask :: Type) :: RowType where
  RowPG hask = RowOf (RecordCodeOf hask)

type family RowOf (fields :: [(Symbol, Type)]) :: RowType where
  RowOf '[] = '[]
  RowOf (field ': fields) = FieldPG field ': RowOf fields

type family FieldPG (field :: (Symbol, Type)) :: (Symbol, NullityType) where
  FieldPG (field ::: hask) = field ::: NullPG hask

{- | `NullPG` turns a Haskell type into a `NullityType`.

>>> :kind! NullPG Double
NullPG Double :: NullityType
= 'NotNull 'PGfloat8
>>> :kind! NullPG (Maybe Double)
NullPG (Maybe Double) :: NullityType
= 'Null 'PGfloat8
-}
type family NullPG (hask :: Type) :: NullityType where
  NullPG (Maybe hask) = 'Null (PG hask)
  NullPG hask = 'NotNull (PG hask)

{- | `TuplePG` turns a Haskell tuple type (including record types) into
the corresponding list of `NullityType`s.

>>> :kind! TuplePG (Double, Maybe Char)
TuplePG (Double, Maybe Char) :: [NullityType]
= '['NotNull 'PGfloat8, 'Null ('PGchar 1)]
-}
type family TuplePG (hask :: Type) :: [NullityType] where
  TuplePG hask = TupleOf (TupleCodeOf hask (Code hask))

type family TupleOf (tuple :: [Type]) :: [NullityType] where
  TupleOf '[] = '[]
  TupleOf (hask ': tuple) = NullPG hask ': TupleOf tuple

type family TupleCodeOf (hask :: Type) (code :: [[Type]]) :: [Type] where
  TupleCodeOf hask '[tuple] = tuple
  TupleCodeOf hask '[] =
    TypeError
      (    'Text "The type `" :<>: 'ShowType hask :<>: 'Text "' is not a tuple type."
      :$$: 'Text "It is a void type with no constructors."
      )
  TupleCodeOf hask (_ ': _ ': _) =
    TypeError
      (    'Text "The type `" :<>: 'ShowType hask :<>: 'Text "' is not a tuple type."
      :$$: 'Text "It is a sum type with more than one constructor."
      )

-- | Calculates constructors of a datatype.
type family ConstructorsOf (datatype :: Type.DatatypeInfo)
  :: [Type.ConstructorInfo] where
    ConstructorsOf ('Type.ADT _module _datatype constructors) =
      constructors
    ConstructorsOf ('Type.Newtype _module _datatype constructor) =
      '[constructor]

-- | Calculates the name of a nullary constructor, otherwise
-- generates a type error.
type family ConstructorNameOf (constructors :: Type.ConstructorInfo)
  :: Type.ConstructorName where
    ConstructorNameOf ('Type.Constructor name) = name
    ConstructorNameOf ('Type.Infix name _assoc _fix) = TypeError
      ('Text "ConstructorNameOf error: non-nullary constructor "
        ':<>: 'Text name)
    ConstructorNameOf ('Type.Record name _fields) = TypeError
      ('Text "ConstructorNameOf error: non-nullary constructor "
        ':<>: 'Text name)

-- | Calculate the names of nullary constructors.
type family ConstructorNamesOf (constructors :: [Type.ConstructorInfo])
  :: [Type.ConstructorName] where
    ConstructorNamesOf '[] = '[]
    ConstructorNamesOf (constructor ': constructors) =
      ConstructorNameOf constructor ': ConstructorNamesOf constructors

-- | Is a type a valid JSON key?
type PGJsonKey = '[ 'PGint2, 'PGint4, 'PGtext ]

-- | Is a type a valid JSON type?
type PGJsonType = '[ 'PGjson, 'PGjsonb ]

-- | An `AlignedList` is a type-aligned list or free category.
data AlignedList p x0 x1 where
  Done :: AlignedList p x x
  (:>>) :: p x0 x1 -> AlignedList p x1 x2 -> AlignedList p x0 x2
infixr 7 :>>
instance Category (AlignedList p) where
  id = Done
  (.) list = \case
    Done -> list
    step :>> steps -> step :>> (steps >>> list)

-- | A `single` step.
single :: p x0 x1 -> AlignedList p x0 x1
single step = step :>> Done<|MERGE_RESOLUTION|>--- conflicted
+++ resolved
@@ -79,15 +79,11 @@
   , HasAll
   , QualifiedAlias (..)
   , IsQualified (..)
-<<<<<<< HEAD
-  , renderAliasString
   , HasIn
   , IsNotElem
   , AllUnique
   , DefaultAliasable (..)
-=======
   , renderQualifiedAlias
->>>>>>> 33d15500
     -- * Enumerated Labels
   , IsPGlabel (..)
   , PGlabel (..)
