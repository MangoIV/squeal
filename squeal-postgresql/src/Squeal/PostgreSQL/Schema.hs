{-|
Module: Squeal.PostgreSQL.Schema
Description: Embedding of PostgreSQL type and alias system
Copyright: (c) Eitan Chatav, 2019
Maintainer: eitan@morphism.tech
Stability: experimental

`Squeal.PostgreSQL.Schema` provides a type-level DSL for kinds of Postgres types,
tables, schema, constraints, aliases, enumerated labels, and groupings.
It also defines useful type families to operate on these. Finally,
it defines an embedding of Haskell types into Postgres types.
-}
{-# LANGUAGE
    AllowAmbiguousTypes
  , ConstraintKinds
  , DeriveAnyClass
  , DeriveGeneric
  , FlexibleContexts
  , FlexibleInstances
  , FunctionalDependencies
  , GADTs
  , LambdaCase
  , OverloadedStrings
  , QuantifiedConstraints
  , RankNTypes
  , ScopedTypeVariables
  , StandaloneDeriving
  , TypeApplications
  , TypeFamilyDependencies
  , TypeInType
  , TypeOperators
  , UndecidableInstances
  , UndecidableSuperClasses
#-}

module Squeal.PostgreSQL.Schema
  ( -- * Postgres Types
    PGType (..)
  , NullityType (..)
  , RowType
  , FromType
    -- * Schema Types
  , ColumnType
  , ColumnsType
  , TableType
  , SchemumType (..)
  , SchemaType
  , SchemasType
  , Public
    -- * Constraints
  , (:=>)
  , ColumnConstraint (..)
  , TableConstraint (..)
  , TableConstraints
  , Uniquely
    -- * Enumerated Labels
  , IsPGlabel (..)
  , PGlabel (..)
    -- * Data Definitions
  , Create
  , Drop
  , Alter
  , Rename
  , ConstraintInvolves
  , DropIfConstraintsInvolve
  , IsNotElem
  , AllUnique
    -- * Type Classifications
  , PGNum
  , PGIntegral
  , PGFloating
  , PGTypeOf
  , PGJsonType
  , PGJsonKey
  , SamePGType
  , AllNotNull
  , NotAllNull
    -- * Nullifications
  , NullifyType
  , NullifyRow
  , NullifyFrom
    -- * Table Conversions
  , TableToColumns
  , ColumnsToRow
  , TableToRow
  ) where

import Control.Category
import Data.Kind
import Data.Monoid hiding (All)
import Data.Type.Bool
import Generics.SOP
import GHC.TypeLits
import Prelude hiding (id, (.))

import Squeal.PostgreSQL.Alias
import Squeal.PostgreSQL.List
import Squeal.PostgreSQL.Render

-- $setup
-- >>> import Squeal.PostgreSQL

-- | `PGType` is the promoted datakind of PostgreSQL types.
--
-- >>> :kind 'PGbool
-- 'PGbool :: PGType
data PGType
  = PGbool -- ^ logical Boolean (true/false)
  | PGint2 -- ^ signed two-byte integer
  | PGint4 -- ^ signed four-byte integer
  | PGint8 -- ^ signed eight-byte integer
  | PGnumeric -- ^ arbitrary precision numeric type
  | PGfloat4 -- ^ single precision floating-point number (4 bytes)
  | PGfloat8 -- ^ double precision floating-point number (8 bytes)
  | PGmoney -- ^ currency amount
  | PGchar Nat -- ^ fixed-length character string
  | PGvarchar Nat -- ^ variable-length character string
  | PGtext -- ^ variable-length character string
  | PGbytea -- ^ binary data ("byte array")
  | PGtimestamp -- ^ date and time (no time zone)
  | PGtimestamptz -- ^ date and time, including time zone
  | PGdate -- ^ calendar date (year, month, day)
  | PGtime -- ^ time of day (no time zone)
  | PGtimetz -- ^ time of day, including time zone
  | PGinterval -- ^ time span
  | PGuuid -- ^ universally unique identifier
  | PGinet -- ^ IPv4 or IPv6 host address
  | PGjson -- ^	textual JSON data
  | PGjsonb -- ^ binary JSON data, decomposed
  | PGvararray NullityType -- ^ variable length array
  | PGfixarray [Nat] NullityType -- ^ fixed length array
  | PGenum [Symbol] -- ^ enumerated (enum) types are data types that comprise a static, ordered set of values.
  | PGcomposite RowType -- ^ a composite type represents the structure of a row or record; it is essentially just a list of field names and their data types.
  | PGtsvector -- ^ A tsvector value is a sorted list of distinct lexemes, which are words that have been normalized to merge different variants of the same word.
<<<<<<< HEAD
  | PGtsquery -- ^ A tsquery value stores lexemes that are to be searched for
  | PGoid -- Object identifiers (OIDs) are used internally by PostgreSQL as primary keys for various system tables.
=======
  | PGtsquery -- ^ A tsquery value stores lexemes that are to be searched for.
  | PGrange PGType -- ^ Range types are data types representing a range of values of some element type (called the range's subtype).
>>>>>>> 79968042
  | UnsafePGType Symbol -- ^ an escape hatch for unsupported PostgreSQL types

-- | `NullityType` encodes the potential presence or definite absence of a
-- @NULL@ allowing operations which are sensitive to such to be well typed.
--
-- >>> :kind 'Null 'PGint4
-- 'Null 'PGint4 :: NullityType
-- >>> :kind 'NotNull ('PGvarchar 50)
-- 'NotNull ('PGvarchar 50) :: NullityType
data NullityType
  = Null PGType -- ^ @NULL@ may be present
  | NotNull PGType -- ^ @NULL@ is absent

-- | The constraint  operator, `:=>` is a type level pair
-- between a "constraint" and some type, for use in pairing
-- a `ColumnConstraint` with a `NullityType` to produce a `ColumnType`
-- or a `TableConstraints` and a `ColumnsType` to produce a `TableType`.
type (:=>) constraint ty = '(constraint,ty)
infixr 7 :=>

-- | `ColumnConstraint` encodes the availability of @DEFAULT@ for inserts and updates.
-- A column can be assigned a default value.
-- A data `Squeal.PostgreSQL.Manipulations.Manipulation` command can also
-- request explicitly that a column be set to its default value,
-- without having to know what that value is.
data ColumnConstraint
  = Def -- ^ @DEFAULT@ is available for inserts and updates
  | NoDef -- ^ @DEFAULT@ is unavailable for inserts and updates

-- | `ColumnType` encodes the allowance of @DEFAULT@ and @NULL@ and the
-- base `PGType` for a column.
--
-- >>> :set -XTypeFamilies -XTypeInType
-- >>> import GHC.TypeLits
-- >>> type family IdColumn :: ColumnType where IdColumn = 'Def :=> 'NotNull 'PGint4
-- >>> type family EmailColumn :: ColumnType where EmailColumn = 'NoDef :=> 'Null 'PGtext
type ColumnType = (ColumnConstraint,NullityType)

-- | `ColumnsType` is a row of `ColumnType`s.
--
-- >>> :{
-- type family UsersColumns :: ColumnsType where
--   UsersColumns =
--     '[ "name" ::: 'NoDef :=> 'NotNull 'PGtext
--      , "id"   :::   'Def :=> 'NotNull 'PGint4
--      ]
-- :}
type ColumnsType = [(Symbol,ColumnType)]

-- | `TableConstraint` encodes various forms of data constraints
-- of columns in a table.
-- `TableConstraint`s give you as much control over the data in your tables
-- as you wish. If a user attempts to store data in a column that would
-- violate a constraint, an error is raised. This applies
-- even if the value came from the default value definition.
data TableConstraint
  = Check [Symbol]
  | Unique [Symbol]
  | PrimaryKey [Symbol]
  | ForeignKey [Symbol] Symbol [Symbol]

{- | A `TableConstraints` is a row of `TableConstraint`s.

>>> :{
type family UsersConstraints :: TableConstraints where
  UsersConstraints = '[ "pk_users" ::: 'PrimaryKey '["id"] ]
:}
-}
type TableConstraints = [(Symbol,TableConstraint)]

-- | A `ForeignKey` must reference columns that either are
-- a `PrimaryKey` or form a `Unique` constraint.
type family Uniquely
  (key :: [Symbol])
  (constraints :: TableConstraints) :: Constraint where
    Uniquely key (uq ::: 'Unique key ': constraints) = ()
    Uniquely key (pk ::: 'PrimaryKey key ': constraints) = ()
    Uniquely key (_ ': constraints) = Uniquely key constraints

-- | `TableType` encodes a row of constraints on a table as well as the types
-- of its columns.
--
-- >>> :{
-- type family UsersTable :: TableType where
--   UsersTable =
--     '[ "pk_users" ::: 'PrimaryKey '["id"] ] :=>
--     '[ "id"       :::   'Def :=> 'NotNull 'PGint4
--      , "name"     ::: 'NoDef :=> 'NotNull 'PGtext
--      ]
-- :}
type TableType = (TableConstraints,ColumnsType)

{- | A `RowType` is a row of `NullityType`. They correspond to Haskell
record types by means of `Squeal.PostgreSQL.Binary.RowPG` and are used in many places.

>>> :{
type family PersonRow :: RowType where
  PersonRow =
    '[ "name"        ::: 'NotNull 'PGtext
     , "age"         ::: 'NotNull 'PGint4
     , "dateOfBirth" :::    'Null 'PGdate
     ]
:}
-}
type RowType = [(Symbol,NullityType)]

{- | `FromType` is a row of `RowType`s. It can be thought of as
a product, or horizontal gluing and is used in `Squeal.PostgreSQL.Query.FromClause`s
and `Squeal.PostgreSQL.Query.TableExpression`s.
-}
type FromType = [(Symbol,RowType)]

-- | `ColumnsToRow` removes column constraints.
type family ColumnsToRow (columns :: ColumnsType) :: RowType where
  ColumnsToRow '[] = '[]
  ColumnsToRow (column ::: constraint :=> ty ': columns) =
    column ::: ty ': ColumnsToRow columns

-- | `TableToColumns` removes table constraints.
type family TableToColumns (table :: TableType) :: ColumnsType where
  TableToColumns (constraints :=> columns) = columns

-- | Convert a table to a row type.
type family TableToRow (table :: TableType) :: RowType where
  TableToRow tab = ColumnsToRow (TableToColumns tab)

-- | Numeric Postgres types.
type PGNum =
  '[ 'PGint2, 'PGint4, 'PGint8, 'PGnumeric, 'PGfloat4, 'PGfloat8]

-- | Floating Postgres types.
type PGFloating = '[ 'PGfloat4, 'PGfloat8, 'PGnumeric]

-- | Integral Postgres types.
type PGIntegral = '[ 'PGint2, 'PGint4, 'PGint8]

-- | `PGTypeOf` forgets about @NULL@ and any column constraints.
type family PGTypeOf (ty :: NullityType) :: PGType where
  PGTypeOf (nullity pg) = pg

-- | Equality constraint on the underlying `PGType` of two columns.
class SamePGType
  (ty0 :: (Symbol,ColumnType)) (ty1 :: (Symbol,ColumnType)) where
instance ty0 ~ ty1 => SamePGType
  (alias0 ::: def0 :=> nullity0 ty0)
  (alias1 ::: def1 :=> nullity1 ty1)

-- | `AllNotNull` is a constraint that proves a `ColumnsType` has no @NULL@s.
type family AllNotNull (columns :: ColumnsType) :: Constraint where
  AllNotNull '[] = ()
  AllNotNull (column ::: def :=> 'NotNull ty ': columns) = AllNotNull columns

-- | `NotAllNull` is a constraint that proves a `ColumnsType` has some
-- @NOT NULL@.
type family NotAllNull (columns :: ColumnsType) :: Constraint where
  NotAllNull (column ::: def :=> 'NotNull ty ': columns) = ()
  NotAllNull (column ::: def :=> 'Null ty ': columns) = NotAllNull columns

-- | `NullifyType` is an idempotent that nullifies a `NullityType`.
type family NullifyType (ty :: NullityType) :: NullityType where
  NullifyType ('Null ty) = 'Null ty
  NullifyType ('NotNull ty) = 'Null ty

-- | `NullifyRow` is an idempotent that nullifies a `RowType`.
type family NullifyRow (columns :: RowType) :: RowType where
  NullifyRow '[] = '[]
  NullifyRow (column ::: ty ': columns) =
    column ::: NullifyType ty ': NullifyRow columns

-- | `NullifyFrom` is an idempotent that nullifies a `FromType`
-- used to nullify the left or right hand side of an outer join
-- in a `Squeal.PostgreSQL.Query.FromClause`.
type family NullifyFrom (tables :: FromType) :: FromType where
  NullifyFrom '[] = '[]
  NullifyFrom (table ::: columns ': tables) =
    table ::: NullifyRow columns ': NullifyFrom tables

-- | @Create alias x xs@ adds @alias ::: x@ to the end of @xs@ and is used in
-- `Squeal.PostgreSQL.Definition.createTable` statements and in @ALTER TABLE@
-- `Squeal.PostgreSQL.Definition.addColumn`.
type family Create alias x xs where
  Create alias x '[] = '[alias ::: x]
  Create alias x (alias ::: y ': xs) = TypeError
    ('Text "Create: alias "
    ':<>: 'ShowType alias
    ':<>: 'Text "already in use")
  Create alias y (x ': xs) = x ': Create alias y xs

-- | @Drop alias xs@ removes the type associated with @alias@ in @xs@
-- and is used in `Squeal.PostgreSQL.Definition.dropTable` statements
-- and in @ALTER TABLE@ `Squeal.PostgreSQL.Definition.dropColumn` statements.
type family Drop alias xs where
  Drop alias ((alias ::: x) ': xs) = xs
  Drop alias (x ': xs) = x ': Drop alias xs

-- | @Alter alias x xs@ replaces the type associated with an @alias@ in @xs@
-- with the type @x@ and is used in `Squeal.PostgreSQL.Definition.alterTable`
-- and `Squeal.PostgreSQL.Definition.alterColumn`.
type family Alter alias x xs where
  Alter alias x1 (alias ::: x0 ': xs) = alias ::: x1 ': xs
  Alter alias x1 (x0 ': xs) = x0 ': Alter alias x1 xs

-- | @Rename alias0 alias1 xs@ replaces the alias @alias0@ by @alias1@ in @xs@
-- and is used in `Squeal.PostgreSQL.Definition.alterTableRename` and
-- `Squeal.PostgreSQL.Definition.renameColumn`.
type family Rename alias0 alias1 xs where
  Rename alias0 alias1 ((alias0 ::: x0) ': xs) = (alias1 ::: x0) ': xs
  Rename alias0 alias1 (x ': xs) = x ': Rename alias0 alias1 xs

-- | Check if a `TableConstraint` involves a column
type family ConstraintInvolves column constraint where
  ConstraintInvolves column ('Check columns) = column `Elem` columns
  ConstraintInvolves column ('Unique columns) = column `Elem` columns
  ConstraintInvolves column ('PrimaryKey columns) = column `Elem` columns
  ConstraintInvolves column ('ForeignKey columns tab refcolumns)
    = column `Elem` columns

-- | Drop all `TableConstraint`s that involve a column
type family DropIfConstraintsInvolve column constraints where
  DropIfConstraintsInvolve column '[] = '[]
  DropIfConstraintsInvolve column (alias ::: constraint ': constraints)
    = If (ConstraintInvolves column constraint)
        (DropIfConstraintsInvolve column constraints)
        (alias ::: constraint ': DropIfConstraintsInvolve column constraints)

-- | A `SchemumType` is a user-defined type, either a `Table`,
-- `View` or `Typedef`.
data SchemumType
  = Table TableType
  | View RowType
  | Typedef PGType

{- | The schema of a database consists of a list of aliased,
user-defined `SchemumType`s.

>>> :{
type family Schema :: SchemaType where
  Schema =
    '[ "users" ::: 'Table (
        '[ "pk_users" ::: 'PrimaryKey '["id"] ] :=>
        '[ "id"   :::   'Def :=> 'NotNull 'PGint4
        , "name" ::: 'NoDef :=> 'NotNull 'PGtext
        ])
    , "emails" ::: 'Table (
        '[ "pk_emails"  ::: 'PrimaryKey '["id"]
        , "fk_user_id" ::: 'ForeignKey '["user_id"] "users" '["id"]
        ] :=>
        '[ "id"      :::   'Def :=> 'NotNull 'PGint4
        , "user_id" ::: 'NoDef :=> 'NotNull 'PGint4
        , "email"   ::: 'NoDef :=>    'Null 'PGtext
        ])
    ]
:}
-}
type SchemaType = [(Symbol,SchemumType)]

{- |
A database contains one or more named schemas, which in turn contain tables.
The same object name can be used in different schemas without conflict;
for example, both schema1 and myschema can contain tables named mytable.
Unlike databases, schemas are not rigidly separated:
a user can access objects in any of the schemas in the database they are connected to,
if they have privileges to do so.

There are several reasons why one might want to use schemas:

  * To allow many users to use one database without interfering with each other.
  * To organize database objects into logical groups to make them more manageable.
  * Third-party applications can be put into separate schemas
  so they do not collide with the names of other objects.
-}
type SchemasType = [(Symbol,SchemaType)]

-- | A type family to use for a single schema database.
type family Public (schema :: SchemaType) :: SchemasType
  where Public schema = '["public" ::: schema]

-- | `IsPGlabel` looks very much like the `IsLabel` class. Whereas
-- the overloaded label, `fromLabel` is used for column references,
-- `label`s are used for enum terms. A `label` is called with
-- type application like `label @"beef"`.
class IsPGlabel (label :: Symbol) expr where label :: expr
instance label ~ label1
  => IsPGlabel label (PGlabel label1) where label = PGlabel
instance labels ~ '[label]
  => IsPGlabel label (NP PGlabel labels) where label = PGlabel :* Nil
-- | A `PGlabel` unit type with an `IsPGlabel` instance
data PGlabel (label :: Symbol) = PGlabel
instance KnownSymbol label => RenderSQL (PGlabel label) where
  renderSQL _ = "\'" <> renderSymbol @label <> "\'"
instance All KnownSymbol labels => RenderSQL (NP PGlabel labels) where
  renderSQL
    = commaSeparated
    . hcollapse
    . hcmap (Proxy @KnownSymbol) (K . renderSQL)

-- | Is a type a valid JSON key?
type PGJsonKey = '[ 'PGint2, 'PGint4, 'PGtext ]

-- | Is a type a valid JSON type?
type PGJsonType = '[ 'PGjson, 'PGjsonb ]

-- | Utility class for `AllUnique` to provide nicer error messages.
class IsNotElem x isElem where
instance IsNotElem x 'False where
instance (TypeError (      'Text "Cannot assign to "
                      ':<>: 'ShowType alias
                      ':<>: 'Text " more than once"))
    => IsNotElem '(alias, a) 'True where

-- | No elem of @xs@ appears more than once, in the context of assignment.
class AllUnique (xs :: [(Symbol, a)]) where
instance AllUnique '[] where
instance (IsNotElem x (Elem x xs), AllUnique xs) => AllUnique (x ': xs) where<|MERGE_RESOLUTION|>--- conflicted
+++ resolved
@@ -132,13 +132,10 @@
   | PGenum [Symbol] -- ^ enumerated (enum) types are data types that comprise a static, ordered set of values.
   | PGcomposite RowType -- ^ a composite type represents the structure of a row or record; it is essentially just a list of field names and their data types.
   | PGtsvector -- ^ A tsvector value is a sorted list of distinct lexemes, which are words that have been normalized to merge different variants of the same word.
-<<<<<<< HEAD
   | PGtsquery -- ^ A tsquery value stores lexemes that are to be searched for
   | PGoid -- Object identifiers (OIDs) are used internally by PostgreSQL as primary keys for various system tables.
-=======
   | PGtsquery -- ^ A tsquery value stores lexemes that are to be searched for.
   | PGrange PGType -- ^ Range types are data types representing a range of values of some element type (called the range's subtype).
->>>>>>> 79968042
   | UnsafePGType Symbol -- ^ an escape hatch for unsupported PostgreSQL types
 
 -- | `NullityType` encodes the potential presence or definite absence of a
